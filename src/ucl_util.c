/* Copyright (c) 2013, Vsevolod Stakhov
 * Copyright (c) 2015 Allan Jude <allanjude@freebsd.org>
 * All rights reserved.
 *
 * Redistribution and use in source and binary forms, with or without
 * modification, are permitted provided that the following conditions are met:
 *       * Redistributions of source code must retain the above copyright
 *         notice, this list of conditions and the following disclaimer.
 *       * Redistributions in binary form must reproduce the above copyright
 *         notice, this list of conditions and the following disclaimer in the
 *         documentation and/or other materials provided with the distribution.
 *
 * THIS SOFTWARE IS PROVIDED ''AS IS'' AND ANY
 * EXPRESS OR IMPLIED WARRANTIES, INCLUDING, BUT NOT LIMITED TO, THE IMPLIED
 * WARRANTIES OF MERCHANTABILITY AND FITNESS FOR A PARTICULAR PURPOSE ARE
 * DISCLAIMED. IN NO EVENT SHALL AUTHOR BE LIABLE FOR ANY
 * DIRECT, INDIRECT, INCIDENTAL, SPECIAL, EXEMPLARY, OR CONSEQUENTIAL DAMAGES
 * (INCLUDING, BUT NOT LIMITED TO, PROCUREMENT OF SUBSTITUTE GOODS OR SERVICES;
 * LOSS OF USE, DATA, OR PROFITS; OR BUSINESS INTERRUPTION) HOWEVER CAUSED AND
 * ON ANY THEORY OF LIABILITY, WHETHER IN CONTRACT, STRICT LIABILITY, OR TORT
 * (INCLUDING NEGLIGENCE OR OTHERWISE) ARISING IN ANY WAY OUT OF THE USE OF THIS
 * SOFTWARE, EVEN IF ADVISED OF THE POSSIBILITY OF SUCH DAMAGE.
 */

#include "ucl.h"
#include "ucl_internal.h"
#include "ucl_chartable.h"
#include "kvec.h"

#ifndef _WIN32
#include <glob.h>
#endif

#ifdef HAVE_LIBGEN_H
#include <libgen.h> /* For dirname */
#endif

typedef kvec_t(ucl_object_t *) ucl_array_t;

#define UCL_ARRAY_GET(ar, obj) ucl_array_t *ar = \
	(ucl_array_t *)((obj) != NULL ? (obj)->value.av : NULL)

#ifdef HAVE_OPENSSL
#include <openssl/err.h>
#include <openssl/sha.h>
#include <openssl/rsa.h>
#include <openssl/ssl.h>
#include <openssl/evp.h>
#endif

#ifdef CURL_FOUND
#include <curl/curl.h>
#endif
#ifdef HAVE_FETCH_H
#include <fetch.h>
#endif

#ifdef _WIN32
#include <windows.h>

#ifndef PROT_READ
#define PROT_READ       1
#endif
#ifndef PROT_WRITE
#define PROT_WRITE      2
#endif
#ifndef PROT_READWRITE
#define PROT_READWRITE  3
#endif
#ifndef MAP_SHARED
#define MAP_SHARED      1
#endif
#ifndef MAP_PRIVATE
#define MAP_PRIVATE     2
#endif
#ifndef MAP_FAILED
#define MAP_FAILED      ((void *) -1)
#endif

#ifdef _WIN32
#include <limits.h>
#define NBBY CHAR_BIT
#endif

static void *ucl_mmap(char *addr, size_t length, int prot, int access, int fd, off_t offset)
{
	void *map = NULL;
	HANDLE handle = INVALID_HANDLE_VALUE;

	switch (prot) {
	default:
	case PROT_READ:
		{
			handle = CreateFileMapping((HANDLE) _get_osfhandle(fd), 0, PAGE_READONLY, 0, length, 0);
			if (!handle) break;
			map = (void *) MapViewOfFile(handle, FILE_MAP_READ, 0, 0, length);
			CloseHandle(handle);
			break;
		}
	case PROT_WRITE:
		{
			handle = CreateFileMapping((HANDLE) _get_osfhandle(fd), 0, PAGE_READWRITE, 0, length, 0);
			if (!handle) break;
			map = (void *) MapViewOfFile(handle, FILE_MAP_WRITE, 0, 0, length);
			CloseHandle(handle);
			break;
		}
	case PROT_READWRITE:
		{
			handle = CreateFileMapping((HANDLE) _get_osfhandle(fd), 0, PAGE_READWRITE, 0, length, 0);
			if (!handle) break;
			map = (void *) MapViewOfFile(handle, FILE_MAP_ALL_ACCESS, 0, 0, length);
			CloseHandle(handle);
			break;
		}
	}
	if (map == (void *) NULL) {
		return (void *) MAP_FAILED;
	}
	return (void *) ((char *) map + offset);
}

static int ucl_munmap(void *map,size_t length)
{
	if (!UnmapViewOfFile(map)) {
		return(-1);
	}
	return(0);
}

static char* ucl_realpath(const char *path, char *resolved_path) {
    char *p;
    char tmp[MAX_PATH + 1];
    strncpy(tmp, path, sizeof(tmp)-1);
    p = tmp;
    while(*p) {
        if (*p == '/') *p = '\\';
        p++;
    }
    return _fullpath(resolved_path, tmp, MAX_PATH);
}
#else
#define ucl_mmap mmap
#define ucl_munmap munmap
#define ucl_realpath realpath
#endif

typedef void (*ucl_object_dtor) (ucl_object_t *obj);
static void ucl_object_free_internal (ucl_object_t *obj, bool allow_rec,
		ucl_object_dtor dtor);
static void ucl_object_dtor_unref (ucl_object_t *obj);

static void
ucl_object_dtor_free (ucl_object_t *obj)
{
	if (obj->trash_stack[UCL_TRASH_KEY] != NULL) {
		UCL_FREE (obj->hh.keylen, obj->trash_stack[UCL_TRASH_KEY]);
	}
	if (obj->trash_stack[UCL_TRASH_VALUE] != NULL) {
		UCL_FREE (obj->len, obj->trash_stack[UCL_TRASH_VALUE]);
	}
	/* Do not free ephemeral objects */
	if ((obj->flags & UCL_OBJECT_EPHEMERAL) == 0) {
		if (obj->type != UCL_USERDATA) {
			UCL_FREE (sizeof (ucl_object_t), obj);
		}
		else {
			struct ucl_object_userdata *ud = (struct ucl_object_userdata *)obj;
			if (ud->dtor) {
				ud->dtor (obj->value.ud);
			}
			UCL_FREE (sizeof (*ud), obj);
		}
	}
}

/*
 * This is a helper function that performs exactly the same as
 * `ucl_object_unref` but it doesn't iterate over elements allowing
 * to use it for individual elements of arrays and multiple values
 */
static void
ucl_object_dtor_unref_single (ucl_object_t *obj)
{
	if (obj != NULL) {
#ifdef HAVE_ATOMIC_BUILTINS
		unsigned int rc = __sync_sub_and_fetch (&obj->ref, 1);
		if (rc == 0) {
#else
		if (--obj->ref == 0) {
#endif
			ucl_object_free_internal (obj, false, ucl_object_dtor_unref);
		}
	}
}

static void
ucl_object_dtor_unref (ucl_object_t *obj)
{
	if (obj->ref == 0) {
		ucl_object_dtor_free (obj);
	}
	else {
		/* This may cause dtor unref being called one more time */
		ucl_object_dtor_unref_single (obj);
	}
}

static void
ucl_object_free_internal (ucl_object_t *obj, bool allow_rec, ucl_object_dtor dtor)
{
	ucl_object_t *tmp, *sub;

	while (obj != NULL) {
		if (obj->type == UCL_ARRAY) {
			UCL_ARRAY_GET (vec, obj);
			unsigned int i;

			if (vec != NULL) {
				for (i = 0; i < vec->n; i ++) {
					sub = kv_A (*vec, i);
					if (sub != NULL) {
						tmp = sub;
						while (sub) {
							tmp = sub->next;
							dtor (sub);
							sub = tmp;
						}
					}
				}
				kv_destroy (*vec);
				UCL_FREE (sizeof (*vec), vec);
			}
			obj->value.av = NULL;
		}
		else if (obj->type == UCL_OBJECT) {
			if (obj->value.ov != NULL) {
				ucl_hash_destroy (obj->value.ov, (ucl_hash_free_func *)dtor);
			}
			obj->value.ov = NULL;
		}
		tmp = obj->next;
		dtor (obj);
		obj = tmp;

		if (!allow_rec) {
			break;
		}
	}
}

void
ucl_object_free (ucl_object_t *obj)
{
	ucl_object_free_internal (obj, true, ucl_object_dtor_free);
}

size_t
ucl_unescape_json_string (char *str, size_t len)
{
	char *t = str, *h = str;
	int i, uval;

	if (len <= 1) {
		return len;
	}
	/* t is target (tortoise), h is source (hare) */

	while (len) {
		if (*h == '\\') {
			h ++;

			if (len == 1) {
				/*
				 * If \ is last, then do not try to go further
				 * Issue: #74
				 */
				len --;
				*t++ = '\\';
				continue;
			}

			switch (*h) {
			case 'n':
				*t++ = '\n';
				break;
			case 'r':
				*t++ = '\r';
				break;
			case 'b':
				*t++ = '\b';
				break;
			case 't':
				*t++ = '\t';
				break;
			case 'f':
				*t++ = '\f';
				break;
			case '\\':
				*t++ = '\\';
				break;
			case '"':
				*t++ = '"';
				break;
			case 'u':
				/* Unicode escape */
				uval = 0;
				if (len > 3) {
					for (i = 0; i < 4; i++) {
						uval <<= 4;
						if (isdigit (h[i])) {
							uval += h[i] - '0';
						}
						else if (h[i] >= 'a' && h[i] <= 'f') {
							uval += h[i] - 'a' + 10;
						}
						else if (h[i] >= 'A' && h[i] <= 'F') {
							uval += h[i] - 'A' + 10;
						}
						else {
							break;
						}
					}
					h += 3;
					len -= 3;
					/* Encode */
					if(uval < 0x80) {
						t[0] = (char)uval;
						t ++;
					}
					else if(uval < 0x800) {
						t[0] = 0xC0 + ((uval & 0x7C0) >> 6);
						t[1] = 0x80 + ((uval & 0x03F));
						t += 2;
					}
					else if(uval < 0x10000) {
						t[0] = 0xE0 + ((uval & 0xF000) >> 12);
						t[1] = 0x80 + ((uval & 0x0FC0) >> 6);
						t[2] = 0x80 + ((uval & 0x003F));
						t += 3;
					}
					else if(uval <= 0x10FFFF) {
						t[0] = 0xF0 + ((uval & 0x1C0000) >> 18);
						t[1] = 0x80 + ((uval & 0x03F000) >> 12);
						t[2] = 0x80 + ((uval & 0x000FC0) >> 6);
						t[3] = 0x80 + ((uval & 0x00003F));
						t += 4;
					}
					else {
						*t++ = '?';
					}
				}
				else {
					*t++ = 'u';
				}
				break;
			default:
				*t++ = *h;
				break;
			}
			h ++;
			len --;
		}
		else {
			*t++ = *h++;
		}

		if (len > 0) {
			len --;
		}
	}
	*t = '\0';

	return (t - str);
}

char *
ucl_copy_key_trash (const ucl_object_t *obj)
{
	ucl_object_t *deconst;

	if (obj == NULL) {
		return NULL;
	}
	if (obj->trash_stack[UCL_TRASH_KEY] == NULL && obj->key != NULL) {
		deconst = __DECONST (ucl_object_t *, obj);
		deconst->trash_stack[UCL_TRASH_KEY] = malloc (obj->keylen + 1);
		if (deconst->trash_stack[UCL_TRASH_KEY] != NULL) {
			memcpy (deconst->trash_stack[UCL_TRASH_KEY], obj->key, obj->keylen);
			deconst->trash_stack[UCL_TRASH_KEY][obj->keylen] = '\0';
		}
		deconst->key = obj->trash_stack[UCL_TRASH_KEY];
		deconst->flags |= UCL_OBJECT_ALLOCATED_KEY;
	}

	return obj->trash_stack[UCL_TRASH_KEY];
}

char *
ucl_copy_value_trash (const ucl_object_t *obj)
{
	ucl_object_t *deconst;

	if (obj == NULL) {
		return NULL;
	}
	if (obj->trash_stack[UCL_TRASH_VALUE] == NULL) {
		deconst = __DECONST (ucl_object_t *, obj);
		if (obj->type == UCL_STRING) {

			/* Special case for strings */
			deconst->trash_stack[UCL_TRASH_VALUE] = malloc (obj->len + 1);
			if (deconst->trash_stack[UCL_TRASH_VALUE] != NULL) {
				memcpy (deconst->trash_stack[UCL_TRASH_VALUE], obj->value.sv, obj->len);
				deconst->trash_stack[UCL_TRASH_VALUE][obj->len] = '\0';
				deconst->value.sv = obj->trash_stack[UCL_TRASH_VALUE];
			}
		}
		else {
			/* Just emit value in json notation */
			deconst->trash_stack[UCL_TRASH_VALUE] = ucl_object_emit_single_json (obj);
			deconst->len = strlen (obj->trash_stack[UCL_TRASH_VALUE]);
		}
		deconst->flags |= UCL_OBJECT_ALLOCATED_VALUE;
	}
	return obj->trash_stack[UCL_TRASH_VALUE];
}

ucl_object_t*
ucl_parser_get_object (struct ucl_parser *parser)
{
	if (parser->state != UCL_STATE_ERROR && parser->top_obj != NULL) {
		return ucl_object_ref (parser->top_obj);
	}

	return NULL;
}

void
ucl_parser_free (struct ucl_parser *parser)
{
	struct ucl_stack *stack, *stmp;
	struct ucl_macro *macro, *mtmp;
	struct ucl_chunk *chunk, *ctmp;
	struct ucl_pubkey *key, *ktmp;
	struct ucl_variable *var, *vtmp;
	ucl_object_t *tr, *trtmp;

	if (parser == NULL) {
		return;
	}

	if (parser->top_obj != NULL) {
		ucl_object_unref (parser->top_obj);
	}

	LL_FOREACH_SAFE (parser->stack, stack, stmp) {
		free (stack);
	}
	HASH_ITER (hh, parser->macroes, macro, mtmp) {
		free (macro->name);
		HASH_DEL (parser->macroes, macro);
		UCL_FREE (sizeof (struct ucl_macro), macro);
	}
	LL_FOREACH_SAFE (parser->chunks, chunk, ctmp) {
		UCL_FREE (sizeof (struct ucl_chunk), chunk);
	}
	LL_FOREACH_SAFE (parser->keys, key, ktmp) {
		UCL_FREE (sizeof (struct ucl_pubkey), key);
	}
	LL_FOREACH_SAFE (parser->variables, var, vtmp) {
		free (var->value);
		free (var->var);
		UCL_FREE (sizeof (struct ucl_variable), var);
	}
	LL_FOREACH_SAFE (parser->trash_objs, tr, trtmp) {
		ucl_object_free_internal (tr, false, ucl_object_dtor_free);
	}

	if (parser->err != NULL) {
		utstring_free (parser->err);
	}

	if (parser->cur_file) {
		free (parser->cur_file);
	}

	UCL_FREE (sizeof (struct ucl_parser), parser);
}

const char *
ucl_parser_get_error(struct ucl_parser *parser)
{
	if (parser == NULL) {
		return NULL;
	}

	if (parser->err == NULL) {
		return NULL;
	}

	return utstring_body (parser->err);
}

int
ucl_parser_get_error_code(struct ucl_parser *parser)
{
	if (parser == NULL) {
		return 0;
	}

	return parser->err_code;
}

unsigned
ucl_parser_get_column(struct ucl_parser *parser)
{
	if (parser == NULL || parser->chunks == NULL) {
		return 0;
	}

	return parser->chunks->column;
}

unsigned
ucl_parser_get_linenum(struct ucl_parser *parser)
{
	if (parser == NULL || parser->chunks == NULL) {
		return 0;
	}

	return parser->chunks->line;
}

void
ucl_parser_clear_error(struct ucl_parser *parser)
{
	if (parser != NULL && parser->err != NULL) {
		utstring_free(parser->err);
		parser->err = NULL;
		parser->err_code = 0;
	}
}

bool
ucl_pubkey_add (struct ucl_parser *parser, const unsigned char *key, size_t len)
{
#ifndef HAVE_OPENSSL
	ucl_create_err (&parser->err, "cannot check signatures without openssl");
	return false;
#else
# if (OPENSSL_VERSION_NUMBER < 0x10000000L)
	ucl_create_err (&parser->err, "cannot check signatures, openssl version is unsupported");
	return EXIT_FAILURE;
# else
	struct ucl_pubkey *nkey;
	BIO *mem;

	mem = BIO_new_mem_buf ((void *)key, len);
	nkey = UCL_ALLOC (sizeof (struct ucl_pubkey));
	if (nkey == NULL) {
		ucl_create_err (&parser->err, "cannot allocate memory for key");
		return false;
	}
	nkey->key = PEM_read_bio_PUBKEY (mem, &nkey->key, NULL, NULL);
	BIO_free (mem);
	if (nkey->key == NULL) {
		UCL_FREE (sizeof (struct ucl_pubkey), nkey);
		ucl_create_err (&parser->err, "%s",
				ERR_error_string (ERR_get_error (), NULL));
		return false;
	}
	LL_PREPEND (parser->keys, nkey);
# endif
#endif
	return true;
}

#ifdef CURL_FOUND
struct ucl_curl_cbdata {
	unsigned char *buf;
	size_t buflen;
};

static size_t
ucl_curl_write_callback (void* contents, size_t size, size_t nmemb, void* ud)
{
	struct ucl_curl_cbdata *cbdata = ud;
	size_t realsize = size * nmemb;

	cbdata->buf = realloc (cbdata->buf, cbdata->buflen + realsize + 1);
	if (cbdata->buf == NULL) {
		return 0;
	}

	memcpy (&(cbdata->buf[cbdata->buflen]), contents, realsize);
	cbdata->buflen += realsize;
	cbdata->buf[cbdata->buflen] = 0;

	return realsize;
}
#endif

/**
 * Fetch a url and save results to the memory buffer
 * @param url url to fetch
 * @param len length of url
 * @param buf target buffer
 * @param buflen target length
 * @return
 */
static bool
ucl_fetch_url (const unsigned char *url, unsigned char **buf, size_t *buflen,
		UT_string **err, bool must_exist)
{

#ifdef HAVE_FETCH_H
	struct url *fetch_url;
	struct url_stat us;
	FILE *in;

	fetch_url = fetchParseURL (url);
	if (fetch_url == NULL) {
		ucl_create_err (err, "invalid URL %s: %s",
				url, strerror (errno));
		return false;
	}
	if ((in = fetchXGet (fetch_url, &us, "")) == NULL) {
		if (!must_exist) {
			ucl_create_err (err, "cannot fetch URL %s: %s",
				url, strerror (errno));
		}
		fetchFreeURL (fetch_url);
		return false;
	}

	*buflen = us.size;
	*buf = malloc (*buflen);
	if (*buf == NULL) {
		ucl_create_err (err, "cannot allocate buffer for URL %s: %s",
				url, strerror (errno));
		fclose (in);
		fetchFreeURL (fetch_url);
		return false;
	}

	if (fread (*buf, *buflen, 1, in) != 1) {
		ucl_create_err (err, "cannot read URL %s: %s",
				url, strerror (errno));
		fclose (in);
		fetchFreeURL (fetch_url);
		return false;
	}

	fetchFreeURL (fetch_url);
	return true;
#elif defined(CURL_FOUND)
	CURL *curl;
	int r;
	struct ucl_curl_cbdata cbdata;

	curl = curl_easy_init ();
	if (curl == NULL) {
		ucl_create_err (err, "CURL interface is broken");
		return false;
	}
	if ((r = curl_easy_setopt (curl, CURLOPT_URL, url)) != CURLE_OK) {
		ucl_create_err (err, "invalid URL %s: %s",
				url, curl_easy_strerror (r));
		curl_easy_cleanup (curl);
		return false;
	}
	curl_easy_setopt (curl, CURLOPT_WRITEFUNCTION, ucl_curl_write_callback);
	cbdata.buf = *buf;
	cbdata.buflen = *buflen;
	curl_easy_setopt (curl, CURLOPT_WRITEDATA, &cbdata);

	if ((r = curl_easy_perform (curl)) != CURLE_OK) {
		if (!must_exist) {
			ucl_create_err (err, "error fetching URL %s: %s",
				url, curl_easy_strerror (r));
		}
		curl_easy_cleanup (curl);
		if (cbdata.buf) {
			free (cbdata.buf);
		}
		return false;
	}
	*buf = cbdata.buf;
	*buflen = cbdata.buflen;

	return true;
#else
	ucl_create_err (err, "URL support is disabled");
	return false;
#endif
}

/**
 * Fetch a file and save results to the memory buffer
 * @param filename filename to fetch
 * @param len length of filename
 * @param buf target buffer
 * @param buflen target length
 * @return
 */
static bool
ucl_fetch_file (const unsigned char *filename, unsigned char **buf, size_t *buflen,
		UT_string **err, bool must_exist)
{
	int fd;
	struct stat st;

	if (stat (filename, &st) == -1 || !S_ISREG (st.st_mode)) {
		if (must_exist) {
			ucl_create_err (err, "cannot stat file %s: %s",
					filename, strerror (errno));
		}
		return false;
	}
	if (st.st_size == 0) {
		/* Do not map empty files */
		*buf = "";
		*buflen = 0;
	}
	else {
		if ((fd = open (filename, O_RDONLY)) == -1) {
			ucl_create_err (err, "cannot open file %s: %s",
					filename, strerror (errno));
			return false;
		}
		if ((*buf = ucl_mmap (NULL, st.st_size, PROT_READ, MAP_SHARED, fd, 0)) == MAP_FAILED) {
			close (fd);
			ucl_create_err (err, "cannot mmap file %s: %s",
					filename, strerror (errno));
			return false;
		}
		*buflen = st.st_size;
		close (fd);
	}

	return true;
}


#if (defined(HAVE_OPENSSL) && OPENSSL_VERSION_NUMBER >= 0x10000000L)
static inline bool
ucl_sig_check (const unsigned char *data, size_t datalen,
		const unsigned char *sig, size_t siglen, struct ucl_parser *parser)
{
	struct ucl_pubkey *key;
	char dig[EVP_MAX_MD_SIZE];
	unsigned int diglen;
	EVP_PKEY_CTX *key_ctx;
	EVP_MD_CTX *sign_ctx = NULL;

	sign_ctx = EVP_MD_CTX_create ();

	LL_FOREACH (parser->keys, key) {
		key_ctx = EVP_PKEY_CTX_new (key->key, NULL);
		if (key_ctx != NULL) {
			if (EVP_PKEY_verify_init (key_ctx) <= 0) {
				EVP_PKEY_CTX_free (key_ctx);
				continue;
			}
			if (EVP_PKEY_CTX_set_rsa_padding (key_ctx, RSA_PKCS1_PADDING) <= 0) {
				EVP_PKEY_CTX_free (key_ctx);
				continue;
			}
			if (EVP_PKEY_CTX_set_signature_md (key_ctx, EVP_sha256 ()) <= 0) {
				EVP_PKEY_CTX_free (key_ctx);
				continue;
			}
			EVP_DigestInit (sign_ctx, EVP_sha256 ());
			EVP_DigestUpdate (sign_ctx, data, datalen);
			EVP_DigestFinal (sign_ctx, dig, &diglen);

			if (EVP_PKEY_verify (key_ctx, sig, siglen, dig, diglen) == 1) {
				EVP_MD_CTX_destroy (sign_ctx);
				EVP_PKEY_CTX_free (key_ctx);
				return true;
			}

			EVP_PKEY_CTX_free (key_ctx);
		}
	}

	EVP_MD_CTX_destroy (sign_ctx);

	return false;
}
#endif

/**
 * Include an url to configuration
 * @param data
 * @param len
 * @param parser
 * @param err
 * @return
 */
static bool
ucl_include_url (const unsigned char *data, size_t len,
		struct ucl_parser *parser, bool check_signature, bool must_exist,
		unsigned priority)
{

	bool res;
	unsigned char *buf = NULL;
	size_t buflen = 0;
	struct ucl_chunk *chunk;
	char urlbuf[PATH_MAX];
	int prev_state;

	snprintf (urlbuf, sizeof (urlbuf), "%.*s", (int)len, data);

	if (!ucl_fetch_url (urlbuf, &buf, &buflen, &parser->err, must_exist)) {
		return (!must_exist || false);
	}

	if (check_signature) {
#if (defined(HAVE_OPENSSL) && OPENSSL_VERSION_NUMBER >= 0x10000000L)
		unsigned char *sigbuf = NULL;
		size_t siglen = 0;
		/* We need to check signature first */
		snprintf (urlbuf, sizeof (urlbuf), "%.*s.sig", (int)len, data);
		if (!ucl_fetch_url (urlbuf, &sigbuf, &siglen, &parser->err, true)) {
			return false;
		}
		if (!ucl_sig_check (buf, buflen, sigbuf, siglen, parser)) {
			ucl_create_err (&parser->err, "cannot verify url %s: %s",
							urlbuf,
							ERR_error_string (ERR_get_error (), NULL));
			if (siglen > 0) {
				ucl_munmap (sigbuf, siglen);
			}
			return false;
		}
		if (siglen > 0) {
			ucl_munmap (sigbuf, siglen);
		}
#endif
	}

	prev_state = parser->state;
	parser->state = UCL_STATE_INIT;

	res = ucl_parser_add_chunk_priority (parser, buf, buflen, priority);
	if (res == true) {
		/* Remove chunk from the stack */
		chunk = parser->chunks;
		if (chunk != NULL) {
			parser->chunks = chunk->next;
			UCL_FREE (sizeof (struct ucl_chunk), chunk);
		}
	}

	parser->state = prev_state;
	free (buf);

	return res;
}

/**
 * Include a single file to the parser
 * @param data
 * @param len
 * @param parser
 * @param check_signature
 * @param must_exist
 * @param allow_glob
 * @param priority
 * @return
 */
static bool
ucl_include_file_single (const unsigned char *data, size_t len,
		struct ucl_parser *parser, bool check_signature, bool must_exist,
		unsigned priority)
{
	bool res;
	struct ucl_chunk *chunk;
	unsigned char *buf = NULL;
	char *old_curfile;
	size_t buflen;
	char filebuf[PATH_MAX], realbuf[PATH_MAX];
	int prev_state;
	struct ucl_variable *cur_var, *tmp_var, *old_curdir = NULL,
			*old_filename = NULL;

	snprintf (filebuf, sizeof (filebuf), "%.*s", (int)len, data);
	if (ucl_realpath (filebuf, realbuf) == NULL) {
		if (!must_exist) {
			return true;
		}
		ucl_create_err (&parser->err, "cannot open file %s: %s",
									filebuf,
									strerror (errno));
		return false;
	}

	if (parser->cur_file && strcmp (realbuf, parser->cur_file) == 0) {
		/* We are likely including the file itself */
		ucl_create_err (&parser->err, "trying to include the file %s from itself",
				realbuf);
		return false;
	}

	if (!ucl_fetch_file (realbuf, &buf, &buflen, &parser->err, must_exist)) {
		return (!must_exist || false);
	}

	if (check_signature) {
#if (defined(HAVE_OPENSSL) && OPENSSL_VERSION_NUMBER >= 0x10000000L)
		unsigned char *sigbuf = NULL;
		size_t siglen = 0;
		/* We need to check signature first */
		snprintf (filebuf, sizeof (filebuf), "%s.sig", realbuf);
		if (!ucl_fetch_file (filebuf, &sigbuf, &siglen, &parser->err, true)) {
			return false;
		}
		if (!ucl_sig_check (buf, buflen, sigbuf, siglen, parser)) {
			ucl_create_err (&parser->err, "cannot verify file %s: %s",
							filebuf,
							ERR_error_string (ERR_get_error (), NULL));
			if (siglen > 0) {
				ucl_munmap (sigbuf, siglen);
			}
			return false;
		}
		if (siglen > 0) {
			ucl_munmap (sigbuf, siglen);
		}
#endif
	}

	old_curfile = parser->cur_file;
	parser->cur_file = strdup (realbuf);

	/* Store old file vars */
	DL_FOREACH_SAFE (parser->variables, cur_var, tmp_var) {
		if (strcmp (cur_var->var, "CURDIR") == 0) {
			old_curdir = cur_var;
			DL_DELETE (parser->variables, cur_var);
		}
		else if (strcmp (cur_var->var, "FILENAME") == 0) {
			old_filename = cur_var;
			DL_DELETE (parser->variables, cur_var);
		}
	}

	ucl_parser_set_filevars (parser, realbuf, false);

	prev_state = parser->state;
	parser->state = UCL_STATE_INIT;

	res = ucl_parser_add_chunk_priority (parser, buf, buflen, priority);
	if (!res && !must_exist) {
		/* Free error */
		utstring_free (parser->err);
		parser->err = NULL;
		parser->state = UCL_STATE_AFTER_VALUE;
	}

	/* Remove chunk from the stack */
	chunk = parser->chunks;
	if (chunk != NULL) {
		parser->chunks = chunk->next;
		UCL_FREE (sizeof (struct ucl_chunk), chunk);
		parser->recursion --;
	}

	/* Restore old file vars */
	if (parser->cur_file) {
		free (parser->cur_file);
	}

	parser->cur_file = old_curfile;
	DL_FOREACH_SAFE (parser->variables, cur_var, tmp_var) {
		if (strcmp (cur_var->var, "CURDIR") == 0 && old_curdir) {
			DL_DELETE (parser->variables, cur_var);
			free (cur_var->var);
			free (cur_var->value);
			UCL_FREE (sizeof (struct ucl_variable), cur_var);
		}
		else if (strcmp (cur_var->var, "FILENAME") == 0 && old_filename) {
			DL_DELETE (parser->variables, cur_var);
			free (cur_var->var);
			free (cur_var->value);
			UCL_FREE (sizeof (struct ucl_variable), cur_var);
		}
	}
	if (old_filename) {
		DL_APPEND (parser->variables, old_filename);
	}
	if (old_curdir) {
		DL_APPEND (parser->variables, old_curdir);
	}

	parser->state = prev_state;

	if (buflen > 0) {
		ucl_munmap (buf, buflen);
	}

	return res;
}

/**
 * Include a file to configuration
 * @param data
 * @param len
 * @param parser
 * @param err
 * @return
 */
static bool
ucl_include_file (const unsigned char *data, size_t len,
		struct ucl_parser *parser, bool check_signature, bool must_exist,
		bool allow_glob, unsigned priority)
{
	const unsigned char *p = data, *end = data + len;
	bool need_glob = false;
	int cnt = 0;
	char glob_pattern[PATH_MAX];
	size_t i;

#ifndef _WIN32
	if (!allow_glob) {
		return ucl_include_file_single (data, len, parser, check_signature,
			must_exist, priority);
	}
	else {
		/* Check for special symbols in a filename */
		while (p != end) {
			if (*p == '*' || *p == '?') {
				need_glob = true;
				break;
			}
			p ++;
		}
		if (need_glob) {
			glob_t globbuf;
			memset (&globbuf, 0, sizeof (globbuf));
			ucl_strlcpy (glob_pattern, (const char *)data,
				(len + 1 < sizeof (glob_pattern) ? len + 1 : sizeof (glob_pattern)));
			if (glob (glob_pattern, 0, NULL, &globbuf) != 0) {
				return (!must_exist || false);
			}
			for (i = 0; i < globbuf.gl_pathc; i ++) {
				if (!ucl_include_file_single ((unsigned char *)globbuf.gl_pathv[i],
						strlen (globbuf.gl_pathv[i]), parser, check_signature,
						must_exist, priority)) {
					globfree (&globbuf);
					return false;
				}
				cnt ++;
			}
			globfree (&globbuf);

			if (cnt == 0 && must_exist) {
				ucl_create_err (&parser->err, "cannot match any files for pattern %s",
					glob_pattern);
				return false;
			}
		}
		else {
			return ucl_include_file_single (data, len, parser, check_signature,
				must_exist, priority);
		}
	}
#else
	/* Win32 compilers do not support globbing. Therefore, for Win32,
	   treat allow_glob/need_glob as a NOOP and just return */
	return ucl_include_file_single (data, len, parser, check_signature,
		must_exist, priority);
#endif
	
	return true;
}

/**
 * Common function to handle .*include* macros
 * @param data
 * @param len
 * @param args
 * @param parser
 * @param default_try
 * @param default_sign
 * @return
 */
static bool
ucl_include_common (const unsigned char *data, size_t len,
		const ucl_object_t *args, struct ucl_parser *parser,
		bool default_try,
		bool default_sign)
{
	bool try_load, allow_glob, allow_url, need_sign;
	unsigned priority;
	const ucl_object_t *param;
	ucl_object_iter_t it = NULL;

	/* Default values */
	try_load = default_try;
	allow_glob = false;
	allow_url = true;
	need_sign = default_sign;
	priority = 0;

	/* Process arguments */
	if (args != NULL && args->type == UCL_OBJECT) {
		while ((param = ucl_iterate_object (args, &it, true)) != NULL) {
			if (param->type == UCL_BOOLEAN) {
				if (strcmp (param->key, "try") == 0) {
					try_load = ucl_object_toboolean (param);
				}
				else if (strcmp (param->key, "sign") == 0) {
					need_sign = ucl_object_toboolean (param);
				}
				else if (strcmp (param->key, "glob") == 0) {
					allow_glob =  ucl_object_toboolean (param);
				}
				else if (strcmp (param->key, "url") == 0) {
					allow_url =  ucl_object_toboolean (param);
				}
			}
			else if (param->type == UCL_INT) {
				if (strcmp (param->key, "priority") == 0) {
					priority = ucl_object_toint (param);
				}
			}
		}
	}

	if (*data == '/' || *data == '.') {
		/* Try to load a file */
		return ucl_include_file (data, len, parser, need_sign, !try_load,
				allow_glob, priority);
	}
	else if (allow_url) {
		/* Globbing is not used for URL's */
		return ucl_include_url (data, len, parser, need_sign, !try_load,
				priority);
	}

	return false;
}

/**
 * Handle include macro
 * @param data include data
 * @param len length of data
 * @param args UCL object representing arguments to the macro
 * @param ud user data
 * @return
 */
bool
ucl_include_handler (const unsigned char *data, size_t len,
		const ucl_object_t *args, void* ud)
{
	struct ucl_parser *parser = ud;

	return ucl_include_common (data, len, args, parser, false, false);
}

/**
 * Handle includes macro
 * @param data include data
 * @param len length of data
 * @param args UCL object representing arguments to the macro
 * @param ud user data
 * @return
 */
bool
ucl_includes_handler (const unsigned char *data, size_t len,
		const ucl_object_t *args, void* ud)
{
	struct ucl_parser *parser = ud;

	return ucl_include_common (data, len, args, parser, false, true);
}

<<<<<<< HEAD

bool
=======
/**
 * Handle tryinclude macro
 * @param data include data
 * @param len length of data
 * @param args UCL object representing arguments to the macro
 * @param ud user data
 * @return
 */
UCL_EXTERN bool
>>>>>>> 867ff24d
ucl_try_include_handler (const unsigned char *data, size_t len,
		const ucl_object_t *args, void* ud)
{
	struct ucl_parser *parser = ud;

	return ucl_include_common (data, len, args, parser, true, false);
}

<<<<<<< HEAD
bool
=======
/**
 * Handle priority macro
 * @param data include data
 * @param len length of data
 * @param args UCL object representing arguments to the macro
 * @param ud user data
 * @return
 */
UCL_EXTERN bool
ucl_priority_handler (const unsigned char *data, size_t len,
		const ucl_object_t *args, void* ud)
{
	struct ucl_parser *parser = ud;
	unsigned priority = 255;
	const ucl_object_t *param;
	bool found = false;
	char *value = NULL, *leftover = NULL;
	ucl_object_iter_t it = NULL;

	if (parser == NULL) {
		return false;
	}

	/* Process arguments */
	if (args != NULL && args->type == UCL_OBJECT) {
		while ((param = ucl_iterate_object (args, &it, true)) != NULL) {
			if (param->type == UCL_INT) {
				if (strcmp (param->key, "priority") == 0) {
					priority = ucl_object_toint (param);
					found = true;
				}
			}
		}
	}

	if (len > 0) {
		value = malloc(len + 1);
		ucl_strlcpy(value, (const char *)data, len + 1);
		priority = strtol(value, &leftover, 10);
		if (*leftover != '\0') {
			ucl_create_err (&parser->err, "Invalid priority value in macro: %s",
				value);
			free(value);
			return false;
		}
		free(value);
		found = true;
	}

	if (found == true) {
		parser->chunks->priority = priority;
		return true;
	}

	ucl_create_err (&parser->err, "Unable to parse priority macro");
	return false;
}

UCL_EXTERN bool
>>>>>>> 867ff24d
ucl_parser_set_filevars (struct ucl_parser *parser, const char *filename, bool need_expand)
{
	char realbuf[PATH_MAX], *curdir;

	if (filename != NULL) {
		if (need_expand) {
			if (ucl_realpath (filename, realbuf) == NULL) {
				return false;
			}
		}
		else {
			ucl_strlcpy (realbuf, filename, sizeof (realbuf));
		}

		/* Define variables */
		ucl_parser_register_variable (parser, "FILENAME", realbuf);
		curdir = dirname (realbuf);
		ucl_parser_register_variable (parser, "CURDIR", curdir);
	}
	else {
		/* Set everything from the current dir */
		curdir = getcwd (realbuf, sizeof (realbuf));
		ucl_parser_register_variable (parser, "FILENAME", "undef");
		ucl_parser_register_variable (parser, "CURDIR", curdir);
	}

	return true;
}

bool
ucl_parser_add_file_priority (struct ucl_parser *parser, const char *filename,
		unsigned priority)
{
	unsigned char *buf;
	size_t len;
	bool ret;
	char realbuf[PATH_MAX];

	if (ucl_realpath (filename, realbuf) == NULL) {
		ucl_create_err (&parser->err, "cannot open file %s: %s",
				filename,
				strerror (errno));
		return false;
	}

	if (!ucl_fetch_file (realbuf, &buf, &len, &parser->err, true)) {
		return false;
	}

	if (parser->cur_file) {
		free (parser->cur_file);
	}
	parser->cur_file = strdup (realbuf);
	ucl_parser_set_filevars (parser, realbuf, false);
	ret = ucl_parser_add_chunk_priority (parser, buf, len, priority);

	if (len > 0) {
		ucl_munmap (buf, len);
	}

	return ret;
}

bool
ucl_parser_add_file (struct ucl_parser *parser, const char *filename)
{
	if (parser == NULL) {
		return false;
	}

	return ucl_parser_add_file_priority(parser, filename,
			parser->default_priority);
}

bool
ucl_parser_add_fd_priority (struct ucl_parser *parser, int fd,
		unsigned priority)
{
	unsigned char *buf;
	size_t len;
	bool ret;
	struct stat st;

	if (fstat (fd, &st) == -1) {
		ucl_create_err (&parser->err, "cannot stat fd %d: %s",
			fd, strerror (errno));
		return false;
	}
	if ((buf = ucl_mmap (NULL, st.st_size, PROT_READ, MAP_SHARED, fd, 0)) == MAP_FAILED) {
		ucl_create_err (&parser->err, "cannot mmap fd %d: %s",
			fd, strerror (errno));
		return false;
	}

	if (parser->cur_file) {
		free (parser->cur_file);
	}
	parser->cur_file = NULL;
	len = st.st_size;
	ret = ucl_parser_add_chunk_priority (parser, buf, len, priority);

	if (len > 0) {
		ucl_munmap (buf, len);
	}

	return ret;
}

bool
ucl_parser_add_fd (struct ucl_parser *parser, int fd)
{
	if (parser == NULL) {
		return false;
	}

	return ucl_parser_add_fd_priority(parser, fd, parser->default_priority);
}

size_t
ucl_strlcpy (char *dst, const char *src, size_t siz)
{
	char *d = dst;
	const char *s = src;
	size_t n = siz;

	/* Copy as many bytes as will fit */
	if (n != 0) {
		while (--n != 0) {
			if ((*d++ = *s++) == '\0') {
				break;
			}
		}
	}

	if (n == 0 && siz != 0) {
		*d = '\0';
	}

	return (s - src - 1);    /* count does not include NUL */
}

size_t
ucl_strlcpy_unsafe (char *dst, const char *src, size_t siz)
{
	memcpy (dst, src, siz - 1);
	dst[siz - 1] = '\0';

	return siz - 1;
}

size_t
ucl_strlcpy_tolower (char *dst, const char *src, size_t siz)
{
	char *d = dst;
	const char *s = src;
	size_t n = siz;

	/* Copy as many bytes as will fit */
	if (n != 0) {
		while (--n != 0) {
			if ((*d++ = tolower (*s++)) == '\0') {
				break;
			}
		}
	}

	if (n == 0 && siz != 0) {
		*d = '\0';
	}

	return (s - src);    /* count does not include NUL */
}

ucl_object_t *
ucl_object_fromstring_common (const char *str, size_t len, enum ucl_string_flags flags)
{
	ucl_object_t *obj;
	const char *start, *end, *p, *pos;
	char *dst, *d;
	size_t escaped_len;

	if (str == NULL) {
		return NULL;
	}

	obj = ucl_object_new ();
	if (obj) {
		if (len == 0) {
			len = strlen (str);
		}
		if (flags & UCL_STRING_TRIM) {
			/* Skip leading spaces */
			for (start = str; (size_t)(start - str) < len; start ++) {
				if (!ucl_test_character (*start, UCL_CHARACTER_WHITESPACE_UNSAFE)) {
					break;
				}
			}
			/* Skip trailing spaces */
			for (end = str + len - 1; end > start; end --) {
				if (!ucl_test_character (*end, UCL_CHARACTER_WHITESPACE_UNSAFE)) {
					break;
				}
			}
			end ++;
		}
		else {
			start = str;
			end = str + len;
		}

		obj->type = UCL_STRING;
		if (flags & UCL_STRING_ESCAPE) {
			for (p = start, escaped_len = 0; p < end; p ++, escaped_len ++) {
				if (ucl_test_character (*p, UCL_CHARACTER_JSON_UNSAFE)) {
					escaped_len ++;
				}
			}
			dst = malloc (escaped_len + 1);
			if (dst != NULL) {
				for (p = start, d = dst; p < end; p ++, d ++) {
					if (ucl_test_character (*p, UCL_CHARACTER_JSON_UNSAFE)) {
						switch (*p) {
						case '\n':
							*d++ = '\\';
							*d = 'n';
							break;
						case '\r':
							*d++ = '\\';
							*d = 'r';
							break;
						case '\b':
							*d++ = '\\';
							*d = 'b';
							break;
						case '\t':
							*d++ = '\\';
							*d = 't';
							break;
						case '\f':
							*d++ = '\\';
							*d = 'f';
							break;
						case '\\':
							*d++ = '\\';
							*d = '\\';
							break;
						case '"':
							*d++ = '\\';
							*d = '"';
							break;
						}
					}
					else {
						*d = *p;
					}
				}
				*d = '\0';
				obj->value.sv = dst;
				obj->trash_stack[UCL_TRASH_VALUE] = dst;
				obj->len = escaped_len;
			}
		}
		else {
			dst = malloc (end - start + 1);
			if (dst != NULL) {
				ucl_strlcpy_unsafe (dst, start, end - start + 1);
				obj->value.sv = dst;
				obj->trash_stack[UCL_TRASH_VALUE] = dst;
				obj->len = end - start;
			}
		}
		if ((flags & UCL_STRING_PARSE) && dst != NULL) {
			/* Parse what we have */
			if (flags & UCL_STRING_PARSE_BOOLEAN) {
				if (!ucl_maybe_parse_boolean (obj, dst, obj->len) && (flags & UCL_STRING_PARSE_NUMBER)) {
					ucl_maybe_parse_number (obj, dst, dst + obj->len, &pos,
							flags & UCL_STRING_PARSE_DOUBLE,
							flags & UCL_STRING_PARSE_BYTES,
							flags & UCL_STRING_PARSE_TIME);
				}
			}
			else {
				ucl_maybe_parse_number (obj, dst, dst + obj->len, &pos,
						flags & UCL_STRING_PARSE_DOUBLE,
						flags & UCL_STRING_PARSE_BYTES,
						flags & UCL_STRING_PARSE_TIME);
			}
		}
	}

	return obj;
}

static bool
ucl_object_insert_key_common (ucl_object_t *top, ucl_object_t *elt,
		const char *key, size_t keylen, bool copy_key, bool merge, bool replace)
{
	ucl_object_t *found, *tmp;
	const ucl_object_t *cur;
	ucl_object_iter_t it = NULL;
	const char *p;
	int ret = true;

	if (elt == NULL || key == NULL) {
		return false;
	}

	if (top == NULL) {
		return false;
	}

	if (top->type != UCL_OBJECT) {
		/* It is possible to convert NULL type to an object */
		if (top->type == UCL_NULL) {
			top->type = UCL_OBJECT;
		}
		else {
			/* Refuse converting of other object types */
			return false;
		}
	}

	if (top->value.ov == NULL) {
		top->value.ov = ucl_hash_create (false);
	}

	if (keylen == 0) {
		keylen = strlen (key);
	}

	for (p = key; p < key + keylen; p ++) {
		if (ucl_test_character (*p, UCL_CHARACTER_UCL_UNSAFE)) {
			elt->flags |= UCL_OBJECT_NEED_KEY_ESCAPE;
			break;
		}
	}

	/* workaround for some use cases */
	if (elt->trash_stack[UCL_TRASH_KEY] != NULL &&
			key != (const char *)elt->trash_stack[UCL_TRASH_KEY]) {
		/* Remove copied key */
		free (elt->trash_stack[UCL_TRASH_KEY]);
		elt->trash_stack[UCL_TRASH_KEY] = NULL;
		elt->flags &= ~UCL_OBJECT_ALLOCATED_KEY;
	}

	elt->key = key;
	elt->keylen = keylen;

	if (copy_key) {
		ucl_copy_key_trash (elt);
	}

	found = __DECONST (ucl_object_t *, ucl_hash_search_obj (top->value.ov, elt));

	if (found == NULL) {
		top->value.ov = ucl_hash_insert_object (top->value.ov, elt, false);
		top->len ++;
		if (replace) {
			ret = false;
		}
	}
	else {
		if (replace) {
			ucl_hash_replace (top->value.ov, found, elt);
			ucl_object_unref (found);
		}
		else if (merge) {
			if (found->type != UCL_OBJECT && elt->type == UCL_OBJECT) {
				/* Insert old elt to new one */
				ucl_object_insert_key_common (elt, found, found->key,
						found->keylen, copy_key, false, false);
				ucl_hash_delete (top->value.ov, found);
				top->value.ov = ucl_hash_insert_object (top->value.ov, elt, false);
			}
			else if (found->type == UCL_OBJECT && elt->type != UCL_OBJECT) {
				/* Insert new to old */
				ucl_object_insert_key_common (found, elt, elt->key,
						elt->keylen, copy_key, false, false);
			}
			else if (found->type == UCL_OBJECT && elt->type == UCL_OBJECT) {
				/* Mix two hashes */
				while ((cur = ucl_iterate_object (elt, &it, true)) != NULL) {
					tmp = ucl_object_ref (cur);
					ucl_object_insert_key_common (found, tmp, cur->key,
							cur->keylen, copy_key, false, false);
				}
				ucl_object_unref (elt);
			}
			else {
				/* Just make a list of scalars */
				DL_APPEND (found, elt);
			}
		}
		else {
			DL_APPEND (found, elt);
		}
	}

	return ret;
}

bool
ucl_object_delete_keyl (ucl_object_t *top, const char *key, size_t keylen)
{
	ucl_object_t *found;

	if (top == NULL || key == NULL) {
		return false;
	}

	found = __DECONST (ucl_object_t *, ucl_object_find_keyl (top, key, keylen));

	if (found == NULL) {
		return false;
	}

	ucl_hash_delete (top->value.ov, found);
	ucl_object_unref (found);
	top->len --;

	return true;
}

bool
ucl_object_delete_key (ucl_object_t *top, const char *key)
{
	return ucl_object_delete_keyl (top, key, strlen(key));
}

ucl_object_t*
ucl_object_pop_keyl (ucl_object_t *top, const char *key, size_t keylen)
{
	const ucl_object_t *found;

	if (top == NULL || key == NULL) {
		return false;
	}
	found = ucl_object_find_keyl (top, key, keylen);

	if (found == NULL) {
		return NULL;
	}
	ucl_hash_delete (top->value.ov, found);
	top->len --;

	return __DECONST (ucl_object_t *, found);
}

ucl_object_t*
ucl_object_pop_key (ucl_object_t *top, const char *key)
{
	return ucl_object_pop_keyl (top, key, strlen(key));
}

bool
ucl_object_insert_key (ucl_object_t *top, ucl_object_t *elt,
		const char *key, size_t keylen, bool copy_key)
{
	return ucl_object_insert_key_common (top, elt, key, keylen, copy_key, false, false);
}

bool
ucl_object_insert_key_merged (ucl_object_t *top, ucl_object_t *elt,
		const char *key, size_t keylen, bool copy_key)
{
	return ucl_object_insert_key_common (top, elt, key, keylen, copy_key, true, false);
}

bool
ucl_object_replace_key (ucl_object_t *top, ucl_object_t *elt,
		const char *key, size_t keylen, bool copy_key)
{
	return ucl_object_insert_key_common (top, elt, key, keylen, copy_key, false, true);
}

bool
ucl_object_merge (ucl_object_t *top, ucl_object_t *elt, bool copy)
{
	ucl_object_t *cur = NULL, *cp = NULL, *found = NULL;
	ucl_object_iter_t iter = NULL;

	if (top == NULL || top->type != UCL_OBJECT || elt == NULL || elt->type != UCL_OBJECT) {
		return false;
	}

	/* Mix two hashes */
	while ((cur = (ucl_object_t*)ucl_hash_iterate (elt->value.ov, &iter))) {
		if (copy) {
			cp = ucl_object_copy (cur);
		}
		else {
			cp = ucl_object_ref (cur);
		}
		found = __DECONST(ucl_object_t *, ucl_hash_search (top->value.ov, cp->key, cp->keylen));
		if (found == NULL) {
			/* The key does not exist */
			top->value.ov = ucl_hash_insert_object (top->value.ov, cp, false);
			top->len ++;
		}
		else {
			/* The key already exists, replace it */
			ucl_hash_replace (top->value.ov, found, cp);
			ucl_object_unref (found);
		}
	}

	return true;
}

const ucl_object_t *
ucl_object_find_keyl (const ucl_object_t *obj, const char *key, size_t klen)
{
	const ucl_object_t *ret;
	ucl_object_t srch;

	if (obj == NULL || obj->type != UCL_OBJECT || key == NULL) {
		return NULL;
	}

	srch.key = key;
	srch.keylen = klen;
	ret = ucl_hash_search_obj (obj->value.ov, &srch);

	return ret;
}

const ucl_object_t *
ucl_object_find_key (const ucl_object_t *obj, const char *key)
{
	if (key == NULL)
		return NULL;

	return ucl_object_find_keyl (obj, key, strlen(key));
}

const ucl_object_t*
ucl_iterate_object (const ucl_object_t *obj, ucl_object_iter_t *iter, bool expand_values)
{
	const ucl_object_t *elt = NULL;

	if (obj == NULL || iter == NULL) {
		return NULL;
	}

	if (expand_values) {
		switch (obj->type) {
		case UCL_OBJECT:
			return (const ucl_object_t*)ucl_hash_iterate (obj->value.ov, iter);
			break;
		case UCL_ARRAY: {
			unsigned int idx;
			UCL_ARRAY_GET (vec, obj);
			idx = (unsigned int)(uintptr_t)(*iter);

			if (vec != NULL) {
				while (idx < kv_size (*vec)) {
					if ((elt = kv_A (*vec, idx)) != NULL) {
						idx ++;
						break;
					}
					idx ++;
				}
				*iter = (void *)(uintptr_t)idx;
			}

			return elt;
			break;
		}
		default:
			/* Go to linear iteration */
			break;
		}
	}
	/* Treat everything as a linear list */
	elt = *iter;
	if (elt == NULL) {
		elt = obj;
	}
	else if (elt == obj) {
		return NULL;
	}
	*iter = __DECONST (void *, elt->next ? elt->next : obj);
	return elt;

	/* Not reached */
	return NULL;
}

const char safe_iter_magic[4] = {'u', 'i', 't', 'e'};
struct ucl_object_safe_iter {
	char magic[4]; /* safety check */
	const ucl_object_t *impl_it; /* implicit object iteration */
	ucl_object_iter_t expl_it; /* explicit iteration */
};

#define UCL_SAFE_ITER(ptr) (struct ucl_object_safe_iter *)(ptr)
#define UCL_SAFE_ITER_CHECK(it) do { \
	assert (it != NULL); \
	assert (memcmp (it->magic, safe_iter_magic, sizeof (it->magic)) == 0); \
 } while (0)

ucl_object_iter_t
ucl_object_iterate_new (const ucl_object_t *obj)
{
	struct ucl_object_safe_iter *it;

	it = UCL_ALLOC (sizeof (*it));
	if (it != NULL) {
		memcpy (it->magic, safe_iter_magic, sizeof (it->magic));
		it->expl_it = NULL;
		it->impl_it = obj;
	}

	return (ucl_object_iter_t)it;
}


ucl_object_iter_t
ucl_object_iterate_reset (ucl_object_iter_t it, const ucl_object_t *obj)
{
	struct ucl_object_safe_iter *rit = UCL_SAFE_ITER (it);

	UCL_SAFE_ITER_CHECK (rit);

	rit->impl_it = obj;
	rit->expl_it = NULL;

	return it;
}

const ucl_object_t*
ucl_object_iterate_safe (ucl_object_iter_t it, bool expand_values)
{
	struct ucl_object_safe_iter *rit = UCL_SAFE_ITER (it);
	const ucl_object_t *ret = NULL;

	UCL_SAFE_ITER_CHECK (rit);

	if (rit->impl_it == NULL) {
		return NULL;
	}

	if (rit->impl_it->type == UCL_OBJECT || rit->impl_it->type == UCL_ARRAY) {
		ret = ucl_iterate_object (rit->impl_it, &rit->expl_it, true);

		if (ret == NULL) {
			/* Need to switch to another implicit object in chain */
			rit->impl_it = rit->impl_it->next;
			rit->expl_it = NULL;
			return ucl_object_iterate_safe (it, expand_values);
		}
	}
	else {
		/* Just iterate over the implicit array */
		ret = rit->impl_it;
		rit->impl_it = rit->impl_it->next;
		if (expand_values) {
			/* We flatten objects if need to expand values */
			if (ret->type == UCL_OBJECT || ret->type == UCL_ARRAY) {
				return ucl_object_iterate_safe (it, expand_values);
			}
		}
	}

	return ret;
}

void
ucl_object_iterate_free (ucl_object_iter_t it)
{
	struct ucl_object_safe_iter *rit = UCL_SAFE_ITER (it);

	UCL_SAFE_ITER_CHECK (rit);

	UCL_FREE (sizeof (*rit), it);
}

const ucl_object_t *
ucl_lookup_path (const ucl_object_t *top, const char *path_in) {
	return ucl_lookup_path_char (top, path_in, '.');
}


const ucl_object_t *
ucl_lookup_path_char (const ucl_object_t *top, const char *path_in, const char sep) {
	const ucl_object_t *o = NULL, *found;
	const char *p, *c;
	char *err_str;
	unsigned index;

	if (path_in == NULL || top == NULL) {
		return NULL;
	}

	found = NULL;
	p = path_in;

	/* Skip leading dots */
	while (*p == sep) {
		p ++;
	}

	c = p;
	while (*p != '\0') {
		p ++;
		if (*p == sep || *p == '\0') {
			if (p > c) {
				switch (top->type) {
				case UCL_ARRAY:
					/* Key should be an int */
					index = strtoul (c, &err_str, 10);
					if (err_str != NULL && (*err_str != sep && *err_str != '\0')) {
						return NULL;
					}
					o = ucl_array_find_index (top, index);
					break;
				default:
					o = ucl_object_find_keyl (top, c, p - c);
					break;
				}
				if (o == NULL) {
					return NULL;
				}
				top = o;
			}
			if (*p != '\0') {
				c = p + 1;
			}
		}
	}
	found = o;

	return found;
}


ucl_object_t *
ucl_object_new (void)
{
	return ucl_object_typed_new (UCL_NULL);
}

ucl_object_t *
ucl_object_typed_new (ucl_type_t type)
{
	return ucl_object_new_full (type, 0);
}

ucl_object_t *
ucl_object_new_full (ucl_type_t type, unsigned priority)
{
	ucl_object_t *new;

	if (type != UCL_USERDATA) {
		new = UCL_ALLOC (sizeof (ucl_object_t));
		if (new != NULL) {
			memset (new, 0, sizeof (ucl_object_t));
			new->ref = 1;
			new->type = (type <= UCL_NULL ? type : UCL_NULL);
			new->next = NULL;
			new->prev = new;
			ucl_object_set_priority (new, priority);

			if (type == UCL_ARRAY) {
				new->value.av = UCL_ALLOC (sizeof (ucl_array_t));
				if (new->value.av) {
					memset (new->value.av, 0, sizeof (ucl_array_t));
					UCL_ARRAY_GET (vec, new);

					/* Preallocate some space for arrays */
					kv_resize (ucl_object_t *, *vec, 8);
				}
			}
		}
	}
	else {
		new = ucl_object_new_userdata (NULL, NULL);
		ucl_object_set_priority (new, priority);
	}

	return new;
}

ucl_object_t*
ucl_object_new_userdata (ucl_userdata_dtor dtor, ucl_userdata_emitter emitter)
{
	struct ucl_object_userdata *new;
	size_t nsize = sizeof (*new);

	new = UCL_ALLOC (nsize);
	if (new != NULL) {
		memset (new, 0, nsize);
		new->obj.ref = 1;
		new->obj.type = UCL_USERDATA;
		new->obj.next = NULL;
		new->obj.prev = (ucl_object_t *)new;
		new->dtor = dtor;
		new->emitter = emitter;
	}

	return (ucl_object_t *)new;
}

ucl_type_t
ucl_object_type (const ucl_object_t *obj)
{
	if (obj == NULL) {
		return UCL_NULL;
	}

	return obj->type;
}

ucl_object_t*
ucl_object_fromstring (const char *str)
{
	return ucl_object_fromstring_common (str, 0, UCL_STRING_ESCAPE);
}

ucl_object_t *
ucl_object_fromlstring (const char *str, size_t len)
{
	return ucl_object_fromstring_common (str, len, UCL_STRING_ESCAPE);
}

ucl_object_t *
ucl_object_fromint (int64_t iv)
{
	ucl_object_t *obj;

	obj = ucl_object_new ();
	if (obj != NULL) {
		obj->type = UCL_INT;
		obj->value.iv = iv;
	}

	return obj;
}

ucl_object_t *
ucl_object_fromdouble (double dv)
{
	ucl_object_t *obj;

	obj = ucl_object_new ();
	if (obj != NULL) {
		obj->type = UCL_FLOAT;
		obj->value.dv = dv;
	}

	return obj;
}

ucl_object_t*
ucl_object_frombool (bool bv)
{
	ucl_object_t *obj;

	obj = ucl_object_new ();
	if (obj != NULL) {
		obj->type = UCL_BOOLEAN;
		obj->value.iv = bv;
	}

	return obj;
}

bool
ucl_array_append (ucl_object_t *top, ucl_object_t *elt)
{
	UCL_ARRAY_GET (vec, top);

	if (elt == NULL || top == NULL) {
		return false;
	}

	if (vec == NULL) {
		vec = UCL_ALLOC (sizeof (*vec));
		kv_init (*vec);
		top->value.av = (void *)vec;
	}

	kv_push (ucl_object_t *, *vec, elt);

	top->len ++;

	return true;
}

bool
ucl_array_prepend (ucl_object_t *top, ucl_object_t *elt)
{
	UCL_ARRAY_GET (vec, top);

	if (elt == NULL || top == NULL) {
		return false;
	}

	if (vec == NULL) {
		vec = UCL_ALLOC (sizeof (*vec));
		kv_init (*vec);
		top->value.av = (void *)vec;
		kv_push (ucl_object_t *, *vec, elt);
	}
	else {
		/* Slow O(n) algorithm */
		kv_prepend (ucl_object_t *, *vec, elt);
	}

	top->len ++;

	return true;
}

bool
ucl_array_merge (ucl_object_t *top, ucl_object_t *elt, bool copy)
{
	unsigned i;
	ucl_object_t *cp = NULL;
	ucl_object_t **obj;

	if (elt == NULL || top == NULL || top->type != UCL_ARRAY || elt->type != UCL_ARRAY) {
		return false;
	}

	if (copy) {
		cp = ucl_object_copy (elt);
	}
	else {
		cp = ucl_object_ref (elt);
	}

	UCL_ARRAY_GET (v1, top);
	UCL_ARRAY_GET (v2, cp);

	kv_concat (ucl_object_t *, *v1, *v2);

	for (i = v2->n; i < v1->n; i ++) {
		obj = &kv_A (*v1, i);
		if (*obj == NULL) {
			continue;
		}
		top->len ++;
	}

	return true;
}

ucl_object_t *
ucl_array_delete (ucl_object_t *top, ucl_object_t *elt)
{
	UCL_ARRAY_GET (vec, top);
	ucl_object_t *ret = NULL;
	unsigned i;

	for (i = 0; i < vec->n; i ++) {
		if (kv_A (*vec, i) == elt) {
			kv_del (ucl_object_t *, *vec, i);
			ret = elt;
			top->len --;
			break;
		}
	}

	return ret;
}

const ucl_object_t *
ucl_array_head (const ucl_object_t *top)
{
	UCL_ARRAY_GET (vec, top);

	if (top == NULL || top->type != UCL_ARRAY || top->value.av == NULL) {
		return NULL;
	}

	return (vec->n > 0 ? vec->a[0] : NULL);
}

const ucl_object_t *
ucl_array_tail (const ucl_object_t *top)
{
	UCL_ARRAY_GET (vec, top);

	if (top == NULL || top->type != UCL_ARRAY || top->value.av == NULL) {
		return NULL;
	}

	return (vec->n > 0 ? vec->a[vec->n - 1] : NULL);
}

ucl_object_t *
ucl_array_pop_last (ucl_object_t *top)
{
	UCL_ARRAY_GET (vec, top);
	ucl_object_t **obj, *ret = NULL;

	if (vec != NULL && vec->n > 0) {
		obj = &kv_A (*vec, vec->n - 1);
		ret = *obj;
		kv_del (ucl_object_t *, *vec, vec->n - 1);
		top->len --;
	}

	return ret;
}

ucl_object_t *
ucl_array_pop_first (ucl_object_t *top)
{
	UCL_ARRAY_GET (vec, top);
	ucl_object_t **obj, *ret = NULL;

	if (vec != NULL && vec->n > 0) {
		obj = &kv_A (*vec, 0);
		ret = *obj;
		kv_del (ucl_object_t *, *vec, 0);
		top->len --;
	}

	return ret;
}

const ucl_object_t *
ucl_array_find_index (const ucl_object_t *top, unsigned int index)
{
	UCL_ARRAY_GET (vec, top);

	if (vec != NULL && vec->n > 0 && index < vec->n) {
		return kv_A (*vec, index);
	}

	return NULL;
}

unsigned int
ucl_array_index_of (ucl_object_t *top, ucl_object_t *elt)
{
	UCL_ARRAY_GET (vec, top);
	unsigned i;

	for (i = 0; i < vec->n; i ++) {
		if (kv_A (*vec, i) == elt) {
			return i;
		}
	}

	return (unsigned int)(-1);
}

ucl_object_t *
ucl_array_replace_index (ucl_object_t *top, ucl_object_t *elt,
	unsigned int index)
{
	UCL_ARRAY_GET (vec, top);
	ucl_object_t *ret = NULL;

	if (vec != NULL && vec->n > 0 && index < vec->n) {
		ret = kv_A (*vec, index);
		kv_A (*vec, index) = elt;
	}

	return ret;
}

ucl_object_t *
ucl_elt_append (ucl_object_t *head, ucl_object_t *elt)
{

	if (head == NULL) {
		elt->next = NULL;
		elt->prev = elt;
		head = elt;
	}
	else {
		elt->prev = head->prev;
		head->prev->next = elt;
		head->prev = elt;
		elt->next = NULL;
	}

	return head;
}

bool
ucl_object_todouble_safe (const ucl_object_t *obj, double *target)
{
	if (obj == NULL || target == NULL) {
		return false;
	}
	switch (obj->type) {
	case UCL_INT:
		*target = obj->value.iv; /* Probaly could cause overflow */
		break;
	case UCL_FLOAT:
	case UCL_TIME:
		*target = obj->value.dv;
		break;
	default:
		return false;
	}

	return true;
}

double
ucl_object_todouble (const ucl_object_t *obj)
{
	double result = 0.;

	ucl_object_todouble_safe (obj, &result);
	return result;
}

bool
ucl_object_toint_safe (const ucl_object_t *obj, int64_t *target)
{
	if (obj == NULL || target == NULL) {
		return false;
	}
	switch (obj->type) {
	case UCL_INT:
		*target = obj->value.iv;
		break;
	case UCL_FLOAT:
	case UCL_TIME:
		*target = obj->value.dv; /* Loosing of decimal points */
		break;
	default:
		return false;
	}

	return true;
}

int64_t
ucl_object_toint (const ucl_object_t *obj)
{
	int64_t result = 0;

	ucl_object_toint_safe (obj, &result);
	return result;
}

bool
ucl_object_toboolean_safe (const ucl_object_t *obj, bool *target)
{
	if (obj == NULL || target == NULL) {
		return false;
	}
	switch (obj->type) {
	case UCL_BOOLEAN:
		*target = (obj->value.iv == true);
		break;
	default:
		return false;
	}

	return true;
}

bool
ucl_object_toboolean (const ucl_object_t *obj)
{
	bool result = false;

	ucl_object_toboolean_safe (obj, &result);
	return result;
}

bool
ucl_object_tostring_safe (const ucl_object_t *obj, const char **target)
{
	if (obj == NULL || target == NULL) {
		return false;
	}

	switch (obj->type) {
	case UCL_STRING:
		*target = ucl_copy_value_trash (obj);
		break;
	default:
		return false;
	}

	return true;
}

const char *
ucl_object_tostring (const ucl_object_t *obj)
{
	const char *result = NULL;

	ucl_object_tostring_safe (obj, &result);
	return result;
}

const char *
ucl_object_tostring_forced (const ucl_object_t *obj)
{
	return ucl_copy_value_trash (obj);
}

bool
ucl_object_tolstring_safe (const ucl_object_t *obj, const char **target, size_t *tlen)
{
	if (obj == NULL || target == NULL) {
		return false;
	}
	switch (obj->type) {
	case UCL_STRING:
		*target = obj->value.sv;
		if (tlen != NULL) {
			*tlen = obj->len;
		}
		break;
	default:
		return false;
	}

	return true;
}

const char *
ucl_object_tolstring (const ucl_object_t *obj, size_t *tlen)
{
	const char *result = NULL;

	ucl_object_tolstring_safe (obj, &result, tlen);
	return result;
}

const char *
ucl_object_key (const ucl_object_t *obj)
{
	return ucl_copy_key_trash (obj);
}

const char *
ucl_object_keyl (const ucl_object_t *obj, size_t *len)
{
	if (len == NULL || obj == NULL) {
		return NULL;
	}
	*len = obj->keylen;
	return obj->key;
}

ucl_object_t *
ucl_object_ref (const ucl_object_t *obj)
{
	ucl_object_t *res = NULL;

	if (obj != NULL) {
		if (obj->flags & UCL_OBJECT_EPHEMERAL) {
			/*
			 * Use deep copy for ephemeral objects, note that its refcount
			 * is NOT increased, since ephemeral objects does not need refcount
			 * at all
			 */
			res = ucl_object_copy (obj);
		}
		else {
			res = __DECONST (ucl_object_t *, obj);
#ifdef HAVE_ATOMIC_BUILTINS
			(void)__sync_add_and_fetch (&res->ref, 1);
#else
			res->ref ++;
#endif
		}
	}
	return res;
}

static ucl_object_t *
ucl_object_copy_internal (const ucl_object_t *other, bool allow_array)
{

	ucl_object_t *new;
	ucl_object_iter_t it = NULL;
	const ucl_object_t *cur;

	new = malloc (sizeof (*new));

	if (new != NULL) {
		memcpy (new, other, sizeof (*new));
		if (other->flags & UCL_OBJECT_EPHEMERAL) {
			/* Copied object is always non ephemeral */
			new->flags &= ~UCL_OBJECT_EPHEMERAL;
		}
		new->ref = 1;
		/* Unlink from others */
		new->next = NULL;
		new->prev = new;

		/* deep copy of values stored */
		if (other->trash_stack[UCL_TRASH_KEY] != NULL) {
			new->trash_stack[UCL_TRASH_KEY] =
					strdup (other->trash_stack[UCL_TRASH_KEY]);
			if (other->key == (const char *)other->trash_stack[UCL_TRASH_KEY]) {
				new->key = new->trash_stack[UCL_TRASH_KEY];
			}
		}
		if (other->trash_stack[UCL_TRASH_VALUE] != NULL) {
			new->trash_stack[UCL_TRASH_VALUE] =
					strdup (other->trash_stack[UCL_TRASH_VALUE]);
			if (new->type == UCL_STRING) {
				new->value.sv = new->trash_stack[UCL_TRASH_VALUE];
			}
		}

		if (other->type == UCL_ARRAY || other->type == UCL_OBJECT) {
			/* reset old value */
			memset (&new->value, 0, sizeof (new->value));

			while ((cur = ucl_iterate_object (other, &it, true)) != NULL) {
				if (other->type == UCL_ARRAY) {
					ucl_array_append (new, ucl_object_copy_internal (cur, false));
				}
				else {
					ucl_object_t *cp = ucl_object_copy_internal (cur, true);
					if (cp != NULL) {
						ucl_object_insert_key (new, cp, cp->key, cp->keylen,
								false);
					}
				}
			}
		}
		else if (allow_array && other->next != NULL) {
			LL_FOREACH (other->next, cur) {
				ucl_object_t *cp = ucl_object_copy_internal (cur, false);
				if (cp != NULL) {
					DL_APPEND (new, cp);
				}
			}
		}
	}

	return new;
}

ucl_object_t *
ucl_object_copy (const ucl_object_t *other)
{
	return ucl_object_copy_internal (other, true);
}

void
ucl_object_unref (ucl_object_t *obj)
{
	if (obj != NULL) {
#ifdef HAVE_ATOMIC_BUILTINS
		unsigned int rc = __sync_sub_and_fetch (&obj->ref, 1);
		if (rc == 0) {
#else
		if (--obj->ref == 0) {
#endif
			ucl_object_free_internal (obj, true, ucl_object_dtor_unref);
		}
	}
}

int
ucl_object_compare (const ucl_object_t *o1, const ucl_object_t *o2)
{
	const ucl_object_t *it1, *it2;
	ucl_object_iter_t iter = NULL;
	int ret = 0;

	if (o1->type != o2->type) {
		return (o1->type) - (o2->type);
	}

	switch (o1->type) {
	case UCL_STRING:
		if (o1->len == o2->len && o1->len > 0) {
			ret = strcmp (ucl_object_tostring(o1), ucl_object_tostring(o2));
		}
		else {
			ret = o1->len - o2->len;
		}
		break;
	case UCL_FLOAT:
	case UCL_INT:
	case UCL_TIME:
		ret = ucl_object_todouble (o1) - ucl_object_todouble (o2);
		break;
	case UCL_BOOLEAN:
		ret = ucl_object_toboolean (o1) - ucl_object_toboolean (o2);
		break;
	case UCL_ARRAY:
		if (o1->len == o2->len && o1->len > 0) {
			UCL_ARRAY_GET (vec1, o1);
			UCL_ARRAY_GET (vec2, o2);
			unsigned i;

			/* Compare all elements in both arrays */
			for (i = 0; i < vec1->n; i ++) {
				it1 = kv_A (*vec1, i);
				it2 = kv_A (*vec2, i);

				if (it1 == NULL && it2 != NULL) {
					return -1;
				}
				else if (it2 == NULL && it1 != NULL) {
					return 1;
				}
				else if (it1 != NULL && it2 != NULL) {
					ret = ucl_object_compare (it1, it2);
					if (ret != 0) {
						break;
					}
				}
			}
		}
		else {
			ret = o1->len - o2->len;
		}
		break;
	case UCL_OBJECT:
		if (o1->len == o2->len && o1->len > 0) {
			while ((it1 = ucl_iterate_object (o1, &iter, true)) != NULL) {
				it2 = ucl_object_find_key (o2, ucl_object_key (it1));
				if (it2 == NULL) {
					ret = 1;
					break;
				}
				ret = ucl_object_compare (it1, it2);
				if (ret != 0) {
					break;
				}
			}
		}
		else {
			ret = o1->len - o2->len;
		}
		break;
	default:
		ret = 0;
		break;
	}

	return ret;
}

void
ucl_object_array_sort (ucl_object_t *ar,
		int (*cmp)(const ucl_object_t *o1, const ucl_object_t *o2))
{
	UCL_ARRAY_GET (vec, ar);

	if (cmp == NULL || ar == NULL || ar->type != UCL_ARRAY) {
		return;
	}

	qsort (vec->a, vec->n, sizeof (ucl_object_t *),
			(int (*)(const void *, const void *))cmp);
}

#define PRIOBITS 4

unsigned int
ucl_object_get_priority (const ucl_object_t *obj)
{
	if (obj == NULL) {
		return 0;
	}

	return (obj->flags >> ((sizeof (obj->flags) * NBBY) - PRIOBITS));
}

void
ucl_object_set_priority (ucl_object_t *obj,
		unsigned int priority)
{
	if (obj != NULL) {
		priority &= (0x1 << PRIOBITS) - 1;
		priority <<= ((sizeof (obj->flags) * NBBY) - PRIOBITS);
		priority |= obj->flags & ((1 << ((sizeof (obj->flags) * NBBY) -
				PRIOBITS)) - 1);
		obj->flags = priority;
	}
}<|MERGE_RESOLUTION|>--- conflicted
+++ resolved
@@ -1179,10 +1179,6 @@
 	return ucl_include_common (data, len, args, parser, false, true);
 }
 
-<<<<<<< HEAD
-
-bool
-=======
 /**
  * Handle tryinclude macro
  * @param data include data
@@ -1191,8 +1187,7 @@
  * @param ud user data
  * @return
  */
-UCL_EXTERN bool
->>>>>>> 867ff24d
+bool
 ucl_try_include_handler (const unsigned char *data, size_t len,
 		const ucl_object_t *args, void* ud)
 {
@@ -1201,9 +1196,6 @@
 	return ucl_include_common (data, len, args, parser, true, false);
 }
 
-<<<<<<< HEAD
-bool
-=======
 /**
  * Handle priority macro
  * @param data include data
@@ -1212,7 +1204,7 @@
  * @param ud user data
  * @return
  */
-UCL_EXTERN bool
+bool
 ucl_priority_handler (const unsigned char *data, size_t len,
 		const ucl_object_t *args, void* ud)
 {
@@ -1262,8 +1254,7 @@
 	return false;
 }
 
-UCL_EXTERN bool
->>>>>>> 867ff24d
+bool
 ucl_parser_set_filevars (struct ucl_parser *parser, const char *filename, bool need_expand)
 {
 	char realbuf[PATH_MAX], *curdir;
